/*
 * Copyright (C) 2016 The Android Open Source Project
 *
 * Licensed under the Apache License, Version 2.0 (the "License");
 * you may not use this file except in compliance with the License.
 * You may obtain a copy of the License at
 *
 *      http://www.apache.org/licenses/LICENSE-2.0
 *
 * Unless required by applicable law or agreed to in writing, software
 * distributed under the License is distributed on an "AS IS" BASIS,
 * WITHOUT WARRANTIES OR CONDITIONS OF ANY KIND, either express or implied.
 * See the License for the specific language governing permissions and
 * limitations under the License.
 */

package android.arch.persistence.room.integration.testapp.database;

import android.arch.paging.LivePagedListProvider;
import android.arch.persistence.room.Dao;
import android.arch.persistence.room.Insert;
import android.arch.persistence.room.Query;

import java.util.List;

/**
 * Simple Customer DAO for Room Customer list sample.
 */
@Dao
public interface CustomerDao {

    /**
     * Insert a customer
     * @param customer Customer.
     */
    @Insert
    void insert(Customer customer);

    /**
     * Insert multiple customers.
     * @param customers Customers.
     */
    @Insert
    void insertAll(Customer[] customers);

    /**
     * @return LivePagedListProvider of customers, ordered by last name. Call
     * {@link LivePagedListProvider#create(Object, android.arch.paging.PagedList.Config)} to
     * get a LiveData of PagedLists.
     */
    @Query("SELECT * FROM customer ORDER BY mLastName ASC")
    LivePagedListProvider<Integer, Customer> loadPagedAgeOrder();

    /**
     * @return number of customers
     */
    @Query("SELECT COUNT(*) FROM customer")
    int countCustomers();

    // Keyed

<<<<<<< HEAD
    @Query("SELECT * from customer ORDER BY mLastName ASC LIMIT :limit")
=======
    @Query("SELECT * from customer ORDER BY mLastName DESC LIMIT :limit")
>>>>>>> b6838fd2
    List<Customer> customerNameInitial(int limit);

    @Query("SELECT * from customer WHERE mLastName < :key ORDER BY mLastName DESC LIMIT :limit")
    List<Customer> customerNameLoadAfter(String key, int limit);

    @Query("SELECT COUNT(*) from customer WHERE mLastName < :key ORDER BY mLastName DESC")
    int customerNameCountAfter(String key);

    @Query("SELECT * from customer WHERE mLastName > :key ORDER BY mLastName ASC LIMIT :limit")
    List<Customer> customerNameLoadBefore(String key, int limit);

    @Query("SELECT COUNT(*) from customer WHERE mLastName > :key ORDER BY mLastName ASC")
    int customerNameCountBefore(String key);
}<|MERGE_RESOLUTION|>--- conflicted
+++ resolved
@@ -59,11 +59,7 @@
 
     // Keyed
 
-<<<<<<< HEAD
-    @Query("SELECT * from customer ORDER BY mLastName ASC LIMIT :limit")
-=======
     @Query("SELECT * from customer ORDER BY mLastName DESC LIMIT :limit")
->>>>>>> b6838fd2
     List<Customer> customerNameInitial(int limit);
 
     @Query("SELECT * from customer WHERE mLastName < :key ORDER BY mLastName DESC LIMIT :limit")
