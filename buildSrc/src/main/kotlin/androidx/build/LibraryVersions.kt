--- conflicted
+++ resolved
@@ -95,14 +95,9 @@
     val TEXTCLASSIFIER = Version("1.0.0-alpha03")
     val TRANSITION = Version("1.2.0-alpha01")
     val TVPROVIDER = Version("1.1.0-alpha01")
-<<<<<<< HEAD
     val UI = Version("1.0.0-alpha01")
-    val VECTORDRAWABLE = Version("1.1.0-alpha03")
-    val VECTORDRAWABLE_ANIMATED = Version("1.1.0-alpha03")
-=======
     val VECTORDRAWABLE = Version("1.1.0-beta01")
     val VECTORDRAWABLE_ANIMATED = Version("1.1.0-beta01")
->>>>>>> 52df3724
     val VERSIONED_PARCELABLE = Version("1.1.0-beta02")
     val VIEWPAGER = Version("1.1.0-alpha01")
     val VIEWPAGER2 = Version("1.0.0-alpha05")
