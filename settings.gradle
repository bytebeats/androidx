--- conflicted
+++ resolved
@@ -240,19 +240,12 @@
 includeProject(":noto-emoji-compat", new File(externalRoot, "noto-fonts/emoji-compat"))
 includeProject(":webview-support-interfaces", new File(externalRoot, "webview_support_interfaces"))
 
-<<<<<<< HEAD
-///// FLATFOOT START
-
-///// FLATFOOT END
-
 ///// CRANE START
 
 includeProject(":ui-port", "ui/port")
 
 ///// CRANE END
 
-=======
->>>>>>> 32894790
 // fake project which is used for docs generation from prebuilts
 // we need real android project to generate R.java, aidl etc files that mentioned in sources
 if (!startParameter.projectProperties.containsKey('android.injected.invoked.from.ide')) {
