/* This file is auto-generated from BrowseFragment.java.  DO NOT MODIFY. */

/*
 * Copyright (C) 2014 The Android Open Source Project
 *
 * Licensed under the Apache License, Version 2.0 (the "License"); you may not use this file except
 * in compliance with the License. You may obtain a copy of the License at
 *
 * http://www.apache.org/licenses/LICENSE-2.0
 *
 * Unless required by applicable law or agreed to in writing, software distributed under the License
 * is distributed on an "AS IS" BASIS, WITHOUT WARRANTIES OR CONDITIONS OF ANY KIND, either express
 * or implied. See the License for the specific language governing permissions and limitations under
 * the License.
 */
package android.support.v17.leanback.app;

import android.support.annotation.ColorInt;
import android.support.v17.leanback.R;
import android.support.v17.leanback.transition.LeanbackTransitionHelper;
import android.support.v17.leanback.transition.TransitionHelper;
import android.support.v17.leanback.transition.TransitionListener;
import android.support.v17.leanback.widget.BrowseFrameLayout;
import android.support.v17.leanback.widget.HorizontalGridView;
import android.support.v17.leanback.widget.ItemBridgeAdapter;
import android.support.v17.leanback.widget.OnItemViewClickedListener;
import android.support.v17.leanback.widget.OnItemViewSelectedListener;
import android.support.v17.leanback.widget.Presenter;
import android.support.v17.leanback.widget.PresenterSelector;
import android.support.v17.leanback.widget.RowHeaderPresenter;
import android.support.v17.leanback.widget.RowPresenter;
import android.support.v17.leanback.widget.TitleView;
import android.support.v17.leanback.widget.VerticalGridView;
import android.support.v17.leanback.widget.Row;
import android.support.v17.leanback.widget.ObjectAdapter;
import android.support.v17.leanback.widget.SearchOrbView;
import android.support.v4.view.ViewCompat;
import android.util.Log;
import android.support.v4.app.FragmentActivity;
import android.support.v4.app.Fragment;
import android.support.v4.app.FragmentManager;
import android.support.v4.app.FragmentManager.BackStackEntry;
import android.content.Context;
import android.content.res.TypedArray;
import android.os.Bundle;
import android.view.LayoutInflater;
import android.view.View;
import android.view.View.OnClickListener;
import android.view.ViewGroup;
import android.view.ViewGroup.MarginLayoutParams;
import android.view.ViewTreeObserver;
import android.graphics.Color;
import android.graphics.Rect;
import android.graphics.drawable.Drawable;
import static android.support.v7.widget.RecyclerView.NO_POSITION;

/**
 * A fragment for creating Leanback browse screens. It is composed of a
 * RowsSupportFragment and a HeadersSupportFragment.
 * <p>
 * A BrowseSupportFragment renders the elements of its {@link ObjectAdapter} as a set
 * of rows in a vertical list. The elements in this adapter must be subclasses
 * of {@link Row}.
 * <p>
 * The HeadersSupportFragment can be set to be either shown or hidden by default, or
 * may be disabled entirely. See {@link #setHeadersState} for details.
 * <p>
 * By default the BrowseSupportFragment includes support for returning to the headers
 * when the user presses Back. For Activities that customize {@link
 * android.support.v4.app.FragmentActivity#onBackPressed()}, you must disable this default Back key support by
 * calling {@link #setHeadersTransitionOnBackEnabled(boolean)} with false and
 * use {@link BrowseSupportFragment.BrowseTransitionListener} and
 * {@link #startHeadersTransition(boolean)}.
 */
public class BrowseSupportFragment extends BaseSupportFragment {

    // BUNDLE attribute for saving header show/hide status when backstack is used:
    static final String HEADER_STACK_INDEX = "headerStackIndex";
    // BUNDLE attribute for saving header show/hide status when backstack is not used:
    static final String HEADER_SHOW = "headerShow";


    final class BackStackListener implements FragmentManager.OnBackStackChangedListener {
        int mLastEntryCount;
        int mIndexOfHeadersBackStack;

        BackStackListener() {
            mLastEntryCount = getFragmentManager().getBackStackEntryCount();
            mIndexOfHeadersBackStack = -1;
        }

        void load(Bundle savedInstanceState) {
            if (savedInstanceState != null) {
                mIndexOfHeadersBackStack = savedInstanceState.getInt(HEADER_STACK_INDEX, -1);
                mShowingHeaders = mIndexOfHeadersBackStack == -1;
            } else {
                if (!mShowingHeaders) {
                    getFragmentManager().beginTransaction()
                            .addToBackStack(mWithHeadersBackStackName).commit();
                }
            }
        }

        void save(Bundle outState) {
            outState.putInt(HEADER_STACK_INDEX, mIndexOfHeadersBackStack);
        }


        @Override
        public void onBackStackChanged() {
            if (getFragmentManager() == null) {
                Log.w(TAG, "getFragmentManager() is null, stack:", new Exception());
                return;
            }
            int count = getFragmentManager().getBackStackEntryCount();
            // if backstack is growing and last pushed entry is "headers" backstack,
            // remember the index of the entry.
            if (count > mLastEntryCount) {
                BackStackEntry entry = getFragmentManager().getBackStackEntryAt(count - 1);
                if (mWithHeadersBackStackName.equals(entry.getName())) {
                    mIndexOfHeadersBackStack = count - 1;
                }
            } else if (count < mLastEntryCount) {
                // if popped "headers" backstack, initiate the show header transition if needed
                if (mIndexOfHeadersBackStack >= count) {
                    mIndexOfHeadersBackStack = -1;
                    if (!mShowingHeaders) {
                        startHeadersTransitionInternal(true);
                    }
                }
            }
            mLastEntryCount = count;
        }
    }

    /**
     * Listener for transitions between browse headers and rows.
     */
    public static class BrowseTransitionListener {
        /**
         * Callback when headers transition starts.
         *
         * @param withHeaders True if the transition will result in headers
         *        being shown, false otherwise.
         */
        public void onHeadersTransitionStart(boolean withHeaders) {
        }
        /**
         * Callback when headers transition stops.
         *
         * @param withHeaders True if the transition will result in headers
         *        being shown, false otherwise.
         */
        public void onHeadersTransitionStop(boolean withHeaders) {
        }
    }

    private class SetSelectionRunnable implements Runnable {
        static final int TYPE_INVALID = -1;
        static final int TYPE_INTERNAL_SYNC = 0;
        static final int TYPE_USER_REQUEST = 1;

        private int mPosition;
        private int mType;
        private boolean mSmooth;

        SetSelectionRunnable() {
            reset();
        }

        void post(int position, int type, boolean smooth) {
            // Posting the set selection, rather than calling it immediately, prevents an issue
            // with adapter changes.  Example: a row is added before the current selected row;
            // first the fast lane view updates its selection, then the rows fragment has that
            // new selection propagated immediately; THEN the rows view processes the same adapter
            // change and moves the selection again.
            if (type >= mType) {
                mPosition = position;
                mType = type;
                mSmooth = smooth;
                mBrowseFrame.removeCallbacks(this);
                mBrowseFrame.post(this);
            }
        }

        @Override
        public void run() {
            setSelection(mPosition, mSmooth);
            reset();
        }

        private void reset() {
            mPosition = -1;
            mType = TYPE_INVALID;
            mSmooth = false;
        }
    }

    private static final String TAG = "BrowseSupportFragment";

    private static final String LB_HEADERS_BACKSTACK = "lbHeadersBackStack_";

    private static boolean DEBUG = false;

    /** The headers fragment is enabled and shown by default. */
    public static final int HEADERS_ENABLED = 1;

    /** The headers fragment is enabled and hidden by default. */
    public static final int HEADERS_HIDDEN = 2;

    /** The headers fragment is disabled and will never be shown. */
    public static final int HEADERS_DISABLED = 3;

    private RowsSupportFragment mRowsSupportFragment;
    private HeadersSupportFragment mHeadersSupportFragment;

    private ObjectAdapter mAdapter;

    private int mHeadersState = HEADERS_ENABLED;
    private int mBrandColor = Color.TRANSPARENT;
    private boolean mBrandColorSet;

    private BrowseFrameLayout mBrowseFrame;
    private boolean mHeadersBackStackEnabled = true;
    private String mWithHeadersBackStackName;
    private boolean mShowingHeaders = true;
    private boolean mCanShowHeaders = true;
    private int mContainerListMarginStart;
    private int mContainerListAlignTop;
    private boolean mRowScaleEnabled = true;
    private OnItemViewSelectedListener mExternalOnItemViewSelectedListener;
    private OnItemViewClickedListener mOnItemViewClickedListener;
    private int mSelectedPosition = -1;

    private PresenterSelector mHeaderPresenterSelector;
    private final SetSelectionRunnable mSetSelectionRunnable = new SetSelectionRunnable();

    // transition related:
    private Object mSceneWithHeaders;
    private Object mSceneWithoutHeaders;
    private Object mSceneAfterEntranceTransition;
    private Object mHeadersTransition;
    private BackStackListener mBackStackChangedListener;
    private BrowseTransitionListener mBrowseTransitionListener;

    private static final String ARG_TITLE = BrowseSupportFragment.class.getCanonicalName() + ".title";
    private static final String ARG_BADGE_URI = BrowseSupportFragment.class.getCanonicalName() + ".badge";
    private static final String ARG_HEADERS_STATE =
        BrowseSupportFragment.class.getCanonicalName() + ".headersState";

    /**
     * Create arguments for a browse fragment.
     *
     * @param args The Bundle to place arguments into, or null if the method
     *        should return a new Bundle.
     * @param title The title of the BrowseSupportFragment.
     * @param headersState The initial state of the headers of the
     *        BrowseSupportFragment. Must be one of {@link #HEADERS_ENABLED}, {@link
     *        #HEADERS_HIDDEN}, or {@link #HEADERS_DISABLED}.
     * @return A Bundle with the given arguments for creating a BrowseSupportFragment.
     */
    public static Bundle createArgs(Bundle args, String title, int headersState) {
        if (args == null) {
            args = new Bundle();
        }
        args.putString(ARG_TITLE, title);
        args.putInt(ARG_HEADERS_STATE, headersState);
        return args;
    }

    /**
     * Sets the brand color for the browse fragment. The brand color is used as
     * the primary color for UI elements in the browse fragment. For example,
     * the background color of the headers fragment uses the brand color.
     *
     * @param color The color to use as the brand color of the fragment.
     */
    public void setBrandColor(@ColorInt int color) {
        mBrandColor = color;
        mBrandColorSet = true;

        if (mHeadersSupportFragment != null) {
            mHeadersSupportFragment.setBackgroundColor(mBrandColor);
        }
    }

    /**
     * Returns the brand color for the browse fragment.
     * The default is transparent.
     */
    @ColorInt
    public int getBrandColor() {
        return mBrandColor;
    }

    /**
     * Sets the adapter containing the rows for the fragment.
     *
     * <p>The items referenced by the adapter must be be derived from
     * {@link Row}. These rows will be used by the rows fragment and the headers
     * fragment (if not disabled) to render the browse rows.
     *
     * @param adapter An ObjectAdapter for the browse rows. All items must
     *        derive from {@link Row}.
     */
    public void setAdapter(ObjectAdapter adapter) {
        mAdapter = adapter;
        if (mRowsSupportFragment != null) {
            mRowsSupportFragment.setAdapter(adapter);
            mHeadersSupportFragment.setAdapter(adapter);
        }
    }

    /**
     * Returns the adapter containing the rows for the fragment.
     */
    public ObjectAdapter getAdapter() {
        return mAdapter;
    }

    /**
     * Sets an item selection listener.
     */
    public void setOnItemViewSelectedListener(OnItemViewSelectedListener listener) {
        mExternalOnItemViewSelectedListener = listener;
    }

    /**
     * Returns an item selection listener.
     */
    public OnItemViewSelectedListener getOnItemViewSelectedListener() {
        return mExternalOnItemViewSelectedListener;
    }

    /**
     * Sets an item clicked listener on the fragment.
     * OnItemViewClickedListener will override {@link View.OnClickListener} that
     * item presenter sets during {@link Presenter#onCreateViewHolder(ViewGroup)}.
     * So in general,  developer should choose one of the listeners but not both.
     */
    public void setOnItemViewClickedListener(OnItemViewClickedListener listener) {
        mOnItemViewClickedListener = listener;
        if (mRowsSupportFragment != null) {
            mRowsSupportFragment.setOnItemViewClickedListener(listener);
        }
    }

    /**
     * Returns the item Clicked listener.
     */
    public OnItemViewClickedListener getOnItemViewClickedListener() {
        return mOnItemViewClickedListener;
    }

    /**
<<<<<<< HEAD
     * Sets a click listener for the search affordance.
     *
     * <p>The presence of a listener will change the visibility of the search
     * affordance in the fragment title. When set to non-null, the title will
     * contain an element that a user may click to begin a search.
     *
     * <p>The listener's {@link View.OnClickListener#onClick onClick} method
     * will be invoked when the user clicks on the search element.
     *
     * @param listener The listener to call when the search element is clicked.
     */
    public void setOnSearchClickedListener(View.OnClickListener listener) {
        mExternalOnSearchClickedListener = listener;
        if (mTitleView != null) {
            mTitleView.setOnSearchClickedListener(listener);
        }
    }

    /**
     * Sets the {@link SearchOrbView.Colors} used to draw the search affordance.
     */
    public void setSearchAffordanceColors(SearchOrbView.Colors colors) {
        mSearchAffordanceColors = colors;
        mSearchAffordanceColorSet = true;
        if (mTitleView != null) {
            mTitleView.setSearchAffordanceColors(mSearchAffordanceColors);
        }
    }

    /**
     * Returns the {@link SearchOrbView.Colors} used to draw the search affordance.
     */
    public SearchOrbView.Colors getSearchAffordanceColors() {
        if (mSearchAffordanceColorSet) {
            return mSearchAffordanceColors;
        }
        if (mTitleView == null) {
            throw new IllegalStateException("Fragment views not yet created");
        }
        return mTitleView.getSearchAffordanceColors();
    }

    /**
     * Sets the color used to draw the search affordance.
     * A default brighter color will be set by the framework.
     *
     * @param color The color to use for the search affordance.
     */
    public void setSearchAffordanceColor(@ColorInt int color) {
        setSearchAffordanceColors(new SearchOrbView.Colors(color));
    }

    /**
     * Returns the color used to draw the search affordance.
     */
    @ColorInt
    public int getSearchAffordanceColor() {
        return getSearchAffordanceColors().color;
    }

    /**
=======
>>>>>>> 1fcb45fa
     * Start a headers transition.
     *
     * <p>This method will begin a transition to either show or hide the
     * headers, depending on the value of withHeaders. If headers are disabled
     * for this browse fragment, this method will throw an exception.
     *
     * @param withHeaders True if the headers should transition to being shown,
     *        false if the transition should result in headers being hidden.
     */
    public void startHeadersTransition(boolean withHeaders) {
        if (!mCanShowHeaders) {
            throw new IllegalStateException("Cannot start headers transition");
        }
        if (isInHeadersTransition() || mShowingHeaders == withHeaders) {
            return;
        }
        startHeadersTransitionInternal(withHeaders);
    }

    /**
     * Returns true if the headers transition is currently running.
     */
    public boolean isInHeadersTransition() {
        return mHeadersTransition != null;
    }

    /**
     * Returns true if headers are shown.
     */
    public boolean isShowingHeaders() {
        return mShowingHeaders;
    }

    /**
     * Set a listener for browse fragment transitions.
     *
     * @param listener The listener to call when a browse headers transition
     *        begins or ends.
     */
    public void setBrowseTransitionListener(BrowseTransitionListener listener) {
        mBrowseTransitionListener = listener;
    }

    /**
     * Enables scaling of rows when headers are present.
     * By default enabled to increase density.
     *
     * @param enable true to enable row scaling
     */
    public void enableRowScaling(boolean enable) {
        mRowScaleEnabled = enable;
        if (mRowsSupportFragment != null) {
            mRowsSupportFragment.enableRowScaling(mRowScaleEnabled);
        }
    }

    private void startHeadersTransitionInternal(final boolean withHeaders) {
        if (getFragmentManager().isDestroyed()) {
            return;
        }
        mShowingHeaders = withHeaders;
        mRowsSupportFragment.onExpandTransitionStart(!withHeaders, new Runnable() {
            @Override
            public void run() {
                mHeadersSupportFragment.onTransitionStart();
                createHeadersTransition();
                if (mBrowseTransitionListener != null) {
                    mBrowseTransitionListener.onHeadersTransitionStart(withHeaders);
                }
                sTransitionHelper.runTransition(withHeaders ? mSceneWithHeaders : mSceneWithoutHeaders,
                        mHeadersTransition);
                if (mHeadersBackStackEnabled) {
                    if (!withHeaders) {
                        getFragmentManager().beginTransaction()
                                .addToBackStack(mWithHeadersBackStackName).commit();
                    } else {
                        int index = mBackStackChangedListener.mIndexOfHeadersBackStack;
                        if (index >= 0) {
                            BackStackEntry entry = getFragmentManager().getBackStackEntryAt(index);
                            getFragmentManager().popBackStackImmediate(entry.getId(),
                                    FragmentManager.POP_BACK_STACK_INCLUSIVE);
                        }
                    }
                }
            }
        });
    }

    private boolean isVerticalScrolling() {
        // don't run transition
        return mHeadersSupportFragment.getVerticalGridView().getScrollState()
                != HorizontalGridView.SCROLL_STATE_IDLE
                || mRowsSupportFragment.getVerticalGridView().getScrollState()
                != HorizontalGridView.SCROLL_STATE_IDLE;
    }


    private final BrowseFrameLayout.OnFocusSearchListener mOnFocusSearchListener =
            new BrowseFrameLayout.OnFocusSearchListener() {
        @Override
        public View onFocusSearch(View focused, int direction) {
            // if headers is running transition,  focus stays
            if (mCanShowHeaders && isInHeadersTransition()) {
                return focused;
            }
            if (DEBUG) Log.v(TAG, "onFocusSearch focused " + focused + " + direction " + direction);

            if (getTitleView() != null && focused != getTitleView() &&
                    direction == View.FOCUS_UP) {
                return getTitleView();
            }
            if (getTitleView() != null && getTitleView().hasFocus() &&
                    direction == View.FOCUS_DOWN) {
                return mCanShowHeaders && mShowingHeaders ?
                        mHeadersSupportFragment.getVerticalGridView() :
                        mRowsSupportFragment.getVerticalGridView();
            }

            boolean isRtl = ViewCompat.getLayoutDirection(focused) == View.LAYOUT_DIRECTION_RTL;
            int towardStart = isRtl ? View.FOCUS_RIGHT : View.FOCUS_LEFT;
            int towardEnd = isRtl ? View.FOCUS_LEFT : View.FOCUS_RIGHT;
            if (mCanShowHeaders && direction == towardStart) {
                if (isVerticalScrolling() || mShowingHeaders) {
                    return focused;
                }
                return mHeadersSupportFragment.getVerticalGridView();
            } else if (direction == towardEnd) {
                if (isVerticalScrolling()) {
                    return focused;
                }
                return mRowsSupportFragment.getVerticalGridView();
            } else {
                return null;
            }
        }
    };

    private final BrowseFrameLayout.OnChildFocusListener mOnChildFocusListener =
            new BrowseFrameLayout.OnChildFocusListener() {

        @Override
        public boolean onRequestFocusInDescendants(int direction, Rect previouslyFocusedRect) {
            if (getChildFragmentManager().isDestroyed()) {
                return true;
            }
            // Make sure not changing focus when requestFocus() is called.
            if (mCanShowHeaders && mShowingHeaders) {
                if (mHeadersSupportFragment != null && mHeadersSupportFragment.getView() != null &&
                        mHeadersSupportFragment.getView().requestFocus(direction, previouslyFocusedRect)) {
                    return true;
                }
            }
            if (mRowsSupportFragment != null && mRowsSupportFragment.getView() != null &&
                    mRowsSupportFragment.getView().requestFocus(direction, previouslyFocusedRect)) {
                return true;
            }
            if (getTitleView() != null &&
                    getTitleView().requestFocus(direction, previouslyFocusedRect)) {
                return true;
            }
            return false;
        };

        @Override
        public void onRequestChildFocus(View child, View focused) {
            if (getChildFragmentManager().isDestroyed()) {
                return;
            }
            if (!mCanShowHeaders || isInHeadersTransition()) return;
            int childId = child.getId();
            if (childId == R.id.browse_container_dock && mShowingHeaders) {
                startHeadersTransitionInternal(false);
            } else if (childId == R.id.browse_headers_dock && !mShowingHeaders) {
                startHeadersTransitionInternal(true);
            }
        }
    };

    @Override
    public void onSaveInstanceState(Bundle outState) {
        super.onSaveInstanceState(outState);
        if (mBackStackChangedListener != null) {
            mBackStackChangedListener.save(outState);
        } else {
            outState.putBoolean(HEADER_SHOW, mShowingHeaders);
        }
    }

    @Override
    public void onCreate(Bundle savedInstanceState) {
        super.onCreate(savedInstanceState);
        TypedArray ta = getActivity().obtainStyledAttributes(R.styleable.LeanbackTheme);
        mContainerListMarginStart = (int) ta.getDimension(
                R.styleable.LeanbackTheme_browseRowsMarginStart, getActivity().getResources()
                .getDimensionPixelSize(R.dimen.lb_browse_rows_margin_start));
        mContainerListAlignTop = (int) ta.getDimension(
                R.styleable.LeanbackTheme_browseRowsMarginTop, getActivity().getResources()
                .getDimensionPixelSize(R.dimen.lb_browse_rows_margin_top));
        ta.recycle();

        readArguments(getArguments());

        if (mCanShowHeaders) {
            if (mHeadersBackStackEnabled) {
                mWithHeadersBackStackName = LB_HEADERS_BACKSTACK + this;
                mBackStackChangedListener = new BackStackListener();
                getFragmentManager().addOnBackStackChangedListener(mBackStackChangedListener);
                mBackStackChangedListener.load(savedInstanceState);
            } else {
                if (savedInstanceState != null) {
                    mShowingHeaders = savedInstanceState.getBoolean(HEADER_SHOW);
                }
            }
        }
    }

    @Override
    public void onDestroy() {
        if (mBackStackChangedListener != null) {
            getFragmentManager().removeOnBackStackChangedListener(mBackStackChangedListener);
        }
        super.onDestroy();
    }

    @Override
    public View onCreateView(LayoutInflater inflater, ViewGroup container,
            Bundle savedInstanceState) {
        if (getChildFragmentManager().findFragmentById(R.id.browse_container_dock) == null) {
            mRowsSupportFragment = new RowsSupportFragment();
            mHeadersSupportFragment = new HeadersSupportFragment();
            getChildFragmentManager().beginTransaction()
                    .replace(R.id.browse_headers_dock, mHeadersSupportFragment)
                    .replace(R.id.browse_container_dock, mRowsSupportFragment).commit();
        } else {
            mHeadersSupportFragment = (HeadersSupportFragment) getChildFragmentManager()
                    .findFragmentById(R.id.browse_headers_dock);
            mRowsSupportFragment = (RowsSupportFragment) getChildFragmentManager()
                    .findFragmentById(R.id.browse_container_dock);
        }

        mHeadersSupportFragment.setHeadersGone(!mCanShowHeaders);

        mRowsSupportFragment.setAdapter(mAdapter);
        if (mHeaderPresenterSelector != null) {
            mHeadersSupportFragment.setPresenterSelector(mHeaderPresenterSelector);
        }
        mHeadersSupportFragment.setAdapter(mAdapter);

        mRowsSupportFragment.enableRowScaling(mRowScaleEnabled);
        mRowsSupportFragment.setOnItemViewSelectedListener(mRowViewSelectedListener);
        mHeadersSupportFragment.setOnHeaderViewSelectedListener(mHeaderViewSelectedListener);
        mHeadersSupportFragment.setOnHeaderClickedListener(mHeaderClickedListener);
        mRowsSupportFragment.setOnItemViewClickedListener(mOnItemViewClickedListener);

        View root = inflater.inflate(R.layout.lb_browse_fragment, container, false);

        setTitleView((TitleView) root.findViewById(R.id.browse_title_group));

        mBrowseFrame = (BrowseFrameLayout) root.findViewById(R.id.browse_frame);
        mBrowseFrame.setOnChildFocusListener(mOnChildFocusListener);
        mBrowseFrame.setOnFocusSearchListener(mOnFocusSearchListener);

        if (mBrandColorSet) {
            mHeadersSupportFragment.setBackgroundColor(mBrandColor);
        }

        mSceneWithHeaders = sTransitionHelper.createScene(mBrowseFrame, new Runnable() {
            @Override
            public void run() {
                showHeaders(true);
            }
        });
        mSceneWithoutHeaders =  sTransitionHelper.createScene(mBrowseFrame, new Runnable() {
            @Override
            public void run() {
                showHeaders(false);
            }
        });
        mSceneAfterEntranceTransition = sTransitionHelper.createScene(mBrowseFrame, new Runnable() {
            @Override
            public void run() {
                setEntranceTransitionEndState();
            }
        });
        return root;
    }

    private void createHeadersTransition() {
        mHeadersTransition = sTransitionHelper.loadTransition(getActivity(),
                mShowingHeaders ?
                R.transition.lb_browse_headers_in : R.transition.lb_browse_headers_out);

        sTransitionHelper.setTransitionListener(mHeadersTransition, new TransitionListener() {
            @Override
            public void onTransitionStart(Object transition) {
            }
            @Override
            public void onTransitionEnd(Object transition) {
                mHeadersTransition = null;
                mRowsSupportFragment.onTransitionEnd();
                mHeadersSupportFragment.onTransitionEnd();
                if (mShowingHeaders) {
                    VerticalGridView headerGridView = mHeadersSupportFragment.getVerticalGridView();
                    if (headerGridView != null && !headerGridView.hasFocus()) {
                        headerGridView.requestFocus();
                    }
                } else {
                    VerticalGridView rowsGridView = mRowsSupportFragment.getVerticalGridView();
                    if (rowsGridView != null && !rowsGridView.hasFocus()) {
                        rowsGridView.requestFocus();
                    }
                }
                if (mBrowseTransitionListener != null) {
                    mBrowseTransitionListener.onHeadersTransitionStop(mShowingHeaders);
                }
            }
        });
    }

    /**
     * Sets the {@link PresenterSelector} used to render the row headers.
     *
     * @param headerPresenterSelector The PresenterSelector that will determine
     *        the Presenter for each row header.
     */
    public void setHeaderPresenterSelector(PresenterSelector headerPresenterSelector) {
        mHeaderPresenterSelector = headerPresenterSelector;
        if (mHeadersSupportFragment != null) {
            mHeadersSupportFragment.setPresenterSelector(mHeaderPresenterSelector);
        }
    }

    private void setRowsAlignedLeft(boolean alignLeft) {
        MarginLayoutParams lp;
        View containerList;
        containerList = mRowsSupportFragment.getView();
        lp = (MarginLayoutParams) containerList.getLayoutParams();
        lp.setMarginStart(alignLeft ? 0 : mContainerListMarginStart);
        containerList.setLayoutParams(lp);
    }

    private void setHeadersOnScreen(boolean onScreen) {
        MarginLayoutParams lp;
        View containerList;
        containerList = mHeadersSupportFragment.getView();
        lp = (MarginLayoutParams) containerList.getLayoutParams();
        lp.setMarginStart(onScreen ? 0 : -mContainerListMarginStart);
        containerList.setLayoutParams(lp);
    }

    private void showHeaders(boolean show) {
        if (DEBUG) Log.v(TAG, "showHeaders " + show);
        mHeadersSupportFragment.setHeadersEnabled(show);
        setHeadersOnScreen(show);
        setRowsAlignedLeft(!show);
        mRowsSupportFragment.setExpand(!show);
    }

    private HeadersSupportFragment.OnHeaderClickedListener mHeaderClickedListener =
        new HeadersSupportFragment.OnHeaderClickedListener() {
            @Override
            public void onHeaderClicked() {
                if (!mCanShowHeaders || !mShowingHeaders || isInHeadersTransition()) {
                    return;
                }
                startHeadersTransitionInternal(false);
                mRowsSupportFragment.getVerticalGridView().requestFocus();
            }
        };

    private OnItemViewSelectedListener mRowViewSelectedListener = new OnItemViewSelectedListener() {
        @Override
        public void onItemSelected(Presenter.ViewHolder itemViewHolder, Object item,
                RowPresenter.ViewHolder rowViewHolder, Row row) {
            int position = mRowsSupportFragment.getVerticalGridView().getSelectedPosition();
            if (DEBUG) Log.v(TAG, "row selected position " + position);
            onRowSelected(position);
            if (mExternalOnItemViewSelectedListener != null) {
                mExternalOnItemViewSelectedListener.onItemSelected(itemViewHolder, item,
                        rowViewHolder, row);
            }
        }
    };

    private HeadersSupportFragment.OnHeaderViewSelectedListener mHeaderViewSelectedListener =
            new HeadersSupportFragment.OnHeaderViewSelectedListener() {
        @Override
        public void onHeaderSelected(RowHeaderPresenter.ViewHolder viewHolder, Row row) {
            int position = mHeadersSupportFragment.getVerticalGridView().getSelectedPosition();
            if (DEBUG) Log.v(TAG, "header selected position " + position);
            onRowSelected(position);
        }
    };

    private void onRowSelected(int position) {
        if (position != mSelectedPosition) {
            mSetSelectionRunnable.post(
                    position, SetSelectionRunnable.TYPE_INTERNAL_SYNC, true);

            if (getAdapter() == null || getAdapter().size() == 0 || position == 0) {
                showTitle(true);
            } else {
                showTitle(false);
            }
        }
    }

    private void setSelection(int position, boolean smooth) {
        if (position != NO_POSITION) {
            mRowsSupportFragment.setSelectedPosition(position, smooth);
            mHeadersSupportFragment.setSelectedPosition(position, smooth);
        }
        mSelectedPosition = position;
    }

    /**
     * Sets the selected row position with smooth animation.
     */
    public void setSelectedPosition(int position) {
        setSelectedPosition(position, true);
    }

    /**
     * Sets the selected row position.
     */
    public void setSelectedPosition(int position, boolean smooth) {
        mSetSelectionRunnable.post(
                position, SetSelectionRunnable.TYPE_USER_REQUEST, smooth);
    }

    @Override
    public void onStart() {
        super.onStart();
        mHeadersSupportFragment.setWindowAlignmentFromTop(mContainerListAlignTop);
        mHeadersSupportFragment.setItemAlignment();
        mRowsSupportFragment.setWindowAlignmentFromTop(mContainerListAlignTop);
        mRowsSupportFragment.setItemAlignment();

        mRowsSupportFragment.setScalePivots(0, mContainerListAlignTop);

        if (mCanShowHeaders && mShowingHeaders && mHeadersSupportFragment.getView() != null) {
            mHeadersSupportFragment.getView().requestFocus();
        } else if ((!mCanShowHeaders || !mShowingHeaders)
                && mRowsSupportFragment.getView() != null) {
            mRowsSupportFragment.getView().requestFocus();
        }
        if (mCanShowHeaders) {
            showHeaders(mShowingHeaders);
        }
        if (isEntranceTransitionEnabled()) {
            setEntranceTransitionStartState();
        }
    }

    /**
     * Enable/disable headers transition on back key support. This is enabled by
     * default. The BrowseSupportFragment will add a back stack entry when headers are
     * showing. Running a headers transition when the back key is pressed only
     * works when the headers state is {@link #HEADERS_ENABLED} or
     * {@link #HEADERS_HIDDEN}.
     * <p>
     * NOTE: If an Activity has its own onBackPressed() handling, you must
     * disable this feature. You may use {@link #startHeadersTransition(boolean)}
     * and {@link BrowseTransitionListener} in your own back stack handling.
     */
    public final void setHeadersTransitionOnBackEnabled(boolean headersBackStackEnabled) {
        mHeadersBackStackEnabled = headersBackStackEnabled;
    }

    /**
     * Returns true if headers transition on back key support is enabled.
     */
    public final boolean isHeadersTransitionOnBackEnabled() {
        return mHeadersBackStackEnabled;
    }

    private void readArguments(Bundle args) {
        if (args == null) {
            return;
        }
        if (args.containsKey(ARG_TITLE)) {
            setTitle(args.getString(ARG_TITLE));
        }
        if (args.containsKey(ARG_HEADERS_STATE)) {
            setHeadersState(args.getInt(ARG_HEADERS_STATE));
        }
    }



    /**
     * Sets the state for the headers column in the browse fragment. Must be one
     * of {@link #HEADERS_ENABLED}, {@link #HEADERS_HIDDEN}, or
     * {@link #HEADERS_DISABLED}.
     *
     * @param headersState The state of the headers for the browse fragment.
     */
    public void setHeadersState(int headersState) {
        if (headersState < HEADERS_ENABLED || headersState > HEADERS_DISABLED) {
            throw new IllegalArgumentException("Invalid headers state: " + headersState);
        }
        if (DEBUG) Log.v(TAG, "setHeadersState " + headersState);

        if (headersState != mHeadersState) {
            mHeadersState = headersState;
            switch (headersState) {
                case HEADERS_ENABLED:
                    mCanShowHeaders = true;
                    mShowingHeaders = true;
                    break;
                case HEADERS_HIDDEN:
                    mCanShowHeaders = true;
                    mShowingHeaders = false;
                    break;
                case HEADERS_DISABLED:
                    mCanShowHeaders = false;
                    mShowingHeaders = false;
                    break;
                default:
                    Log.w(TAG, "Unknown headers state: " + headersState);
                    break;
            }
            if (mHeadersSupportFragment != null) {
                mHeadersSupportFragment.setHeadersGone(!mCanShowHeaders);
            }
        }
    }

    /**
     * Returns the state of the headers column in the browse fragment.
     */
    public int getHeadersState() {
        return mHeadersState;
    }

    @Override
    protected Object createEntranceTransition() {
        return sTransitionHelper.loadTransition(getActivity(),
                R.transition.lb_browse_entrance_transition);
    }

    @Override
    protected void runEntranceTransition(Object entranceTransition) {
        sTransitionHelper.runTransition(mSceneAfterEntranceTransition,
                entranceTransition);
    }

    @Override
    protected void onEntranceTransitionStart() {
        mHeadersSupportFragment.onTransitionStart();
        mRowsSupportFragment.onTransitionStart();
    }

    @Override
    protected void onEntranceTransitionEnd() {
        mRowsSupportFragment.onTransitionEnd();
        mHeadersSupportFragment.onTransitionEnd();
    }

    void setSearchOrbViewOnScreen(boolean onScreen) {
        View searchOrbView = getTitleView().getSearchAffordanceView();
        MarginLayoutParams lp = (MarginLayoutParams) searchOrbView.getLayoutParams();
        lp.setMarginStart(onScreen ? 0 : -mContainerListMarginStart);
        searchOrbView.setLayoutParams(lp);
    }

    void setEntranceTransitionStartState() {
        setHeadersOnScreen(false);
        setSearchOrbViewOnScreen(false);
        mRowsSupportFragment.setEntranceTransitionState(false);
    }

    void setEntranceTransitionEndState() {
        setHeadersOnScreen(mShowingHeaders);
        setSearchOrbViewOnScreen(true);
        mRowsSupportFragment.setEntranceTransitionState(true);
    }

}
<|MERGE_RESOLUTION|>--- conflicted
+++ resolved
@@ -353,70 +353,6 @@
     }
 
     /**
-<<<<<<< HEAD
-     * Sets a click listener for the search affordance.
-     *
-     * <p>The presence of a listener will change the visibility of the search
-     * affordance in the fragment title. When set to non-null, the title will
-     * contain an element that a user may click to begin a search.
-     *
-     * <p>The listener's {@link View.OnClickListener#onClick onClick} method
-     * will be invoked when the user clicks on the search element.
-     *
-     * @param listener The listener to call when the search element is clicked.
-     */
-    public void setOnSearchClickedListener(View.OnClickListener listener) {
-        mExternalOnSearchClickedListener = listener;
-        if (mTitleView != null) {
-            mTitleView.setOnSearchClickedListener(listener);
-        }
-    }
-
-    /**
-     * Sets the {@link SearchOrbView.Colors} used to draw the search affordance.
-     */
-    public void setSearchAffordanceColors(SearchOrbView.Colors colors) {
-        mSearchAffordanceColors = colors;
-        mSearchAffordanceColorSet = true;
-        if (mTitleView != null) {
-            mTitleView.setSearchAffordanceColors(mSearchAffordanceColors);
-        }
-    }
-
-    /**
-     * Returns the {@link SearchOrbView.Colors} used to draw the search affordance.
-     */
-    public SearchOrbView.Colors getSearchAffordanceColors() {
-        if (mSearchAffordanceColorSet) {
-            return mSearchAffordanceColors;
-        }
-        if (mTitleView == null) {
-            throw new IllegalStateException("Fragment views not yet created");
-        }
-        return mTitleView.getSearchAffordanceColors();
-    }
-
-    /**
-     * Sets the color used to draw the search affordance.
-     * A default brighter color will be set by the framework.
-     *
-     * @param color The color to use for the search affordance.
-     */
-    public void setSearchAffordanceColor(@ColorInt int color) {
-        setSearchAffordanceColors(new SearchOrbView.Colors(color));
-    }
-
-    /**
-     * Returns the color used to draw the search affordance.
-     */
-    @ColorInt
-    public int getSearchAffordanceColor() {
-        return getSearchAffordanceColors().color;
-    }
-
-    /**
-=======
->>>>>>> 1fcb45fa
      * Start a headers transition.
      *
      * <p>This method will begin a transition to either show or hide the
